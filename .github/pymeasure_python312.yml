name: pymeasure_python312
channels:
  - conda-forge
dependencies:
  - cloudpickle=1.6.0
  - numpy=2.1.2
  - pandas=2.2.3
  # - pint=0.24
  # - pyqt=5.15.9  # not for py313 compiled
  - pyqtgraph=0.12.4
  - pyserial=3.4
  - pyvisa=1.14.1
<<<<<<< HEAD
  - pyzmq=26.2.0
  # - qt=5.15.8
=======
  - pyzmq=25.1.2
  - qt=5.15.8
  - qtpy=2.4.3
>>>>>>> 61f3c958
# Development dependencies below
  - pytest-qt=4.2.0
  - pytest-runner=5.2
  - pytest=7.2.0
  - pytest-cov=4.1.0
  - pyvisa-sim==0.6.0
  - flake8=6.0.0
  - setuptools_scm # don't pin, to get newest features
  - sphinx=8.1.3
  - sphinx_rtd_theme=3.0.0
#  pip is currently not needed, but the recommended tool when packages that are unavailable on conda are required
  - pip  # don't pin, to gain newest conda compatibility fixes
  - pip:
    - pyqt5
    - pint<|MERGE_RESOLUTION|>--- conflicted
+++ resolved
@@ -10,14 +10,9 @@
   - pyqtgraph=0.12.4
   - pyserial=3.4
   - pyvisa=1.14.1
-<<<<<<< HEAD
   - pyzmq=26.2.0
   # - qt=5.15.8
-=======
-  - pyzmq=25.1.2
-  - qt=5.15.8
   - qtpy=2.4.3
->>>>>>> 61f3c958
 # Development dependencies below
   - pytest-qt=4.2.0
   - pytest-runner=5.2
