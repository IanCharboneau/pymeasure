--- conflicted
+++ resolved
@@ -352,13 +352,8 @@
 
     last_readings = Channel.measurement(
         ":FETCH{ch}:ARR?",
-<<<<<<< HEAD
-        """A floating point array property that returns the last readings. """,
+        """Get the last readings. """,
         get_process=lambda v: [v],
-=======
-        """Get the last readings. """,
-        get_process=lambda v: v if isinstance(v, list) else [v]
->>>>>>> 9a89abfd
     )
 
     reading = Channel.measurement(
@@ -433,14 +428,8 @@
 
     long_integration_currents = Channel.measurement(
         ":MEAS{ch}:ARR:LINT?",
-<<<<<<< HEAD
-        """A floating point array property that triggers and returns
-        long integration current readings. """,
+        """Get the current readings after a triggering a long integrateion. """,
         get_process=lambda v: [v],
-=======
-        """Get the current readings after a triggering a long integrateion. """,
-        get_process=lambda v: v if isinstance(v, list) else [v]
->>>>>>> 9a89abfd
     )
 
 
