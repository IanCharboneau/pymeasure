#
# This file is part of the PyMeasure package.
#
# Copyright (c) 2013-2025 PyMeasure Developers
#
# Permission is hereby granted, free of charge, to any person obtaining a copy
# of this software and associated documentation files (the "Software"), to deal
# in the Software without restriction, including without limitation the rights
# to use, copy, modify, merge, publish, distribute, sublicense, and/or sell
# copies of the Software, and to permit persons to whom the Software is
# furnished to do so, subject to the following conditions:
#
# The above copyright notice and this permission notice shall be included in
# all copies or substantial portions of the Software.
#
# THE SOFTWARE IS PROVIDED "AS IS", WITHOUT WARRANTY OF ANY KIND, EXPRESS OR
# IMPLIED, INCLUDING BUT NOT LIMITED TO THE WARRANTIES OF MERCHANTABILITY,
# FITNESS FOR A PARTICULAR PURPOSE AND NONINFRINGEMENT. IN NO EVENT SHALL THE
# AUTHORS OR COPYRIGHT HOLDERS BE LIABLE FOR ANY CLAIM, DAMAGES OR OTHER
# LIABILITY, WHETHER IN AN ACTION OF CONTRACT, TORT OR OTHERWISE, ARISING FROM,
# OUT OF OR IN CONNECTION WITH THE SOFTWARE OR THE USE OR OTHER DEALINGS IN
# THE SOFTWARE.
#

from .agilent8257D import Agilent8257D
from .agilent8722ES import Agilent8722ES
from .agilentE4408B import AgilentE4408B
from .agilentE4980 import AgilentE4980
from .agilentE5062A import AgilentE5062A
from .agilent34410A import Agilent34410A
from .agilent34450A import Agilent34450A
from .agilent4156 import Agilent4156
from .agilent4294A import Agilent4294A
from .agilent33220A import Agilent33220A
from .agilent33500 import Agilent33500
from .agilent33521A import Agilent33521A
from .agilentB1500 import AgilentB1500
<<<<<<< HEAD
from .agilentE4407B import AgilentE4407B
from .agilentE4440A import AgilentE4440A
=======
from .agilent4284A import Agilent4284A
from .agilentB298x import (AgilentB2981,
                           AgilentB2983,
                           AgilentB2985,
                           AgilentB2987)
from .agilentE5270B import AgilentE5270B
>>>>>>> 37afa1ba
<|MERGE_RESOLUTION|>--- conflicted
+++ resolved
@@ -35,14 +35,11 @@
 from .agilent33500 import Agilent33500
 from .agilent33521A import Agilent33521A
 from .agilentB1500 import AgilentB1500
-<<<<<<< HEAD
 from .agilentE4407B import AgilentE4407B
 from .agilentE4440A import AgilentE4440A
-=======
 from .agilent4284A import Agilent4284A
 from .agilentB298x import (AgilentB2981,
                            AgilentB2983,
                            AgilentB2985,
                            AgilentB2987)
-from .agilentE5270B import AgilentE5270B
->>>>>>> 37afa1ba
+from .agilentE5270B import AgilentE5270B