#
# This file is part of the PyMeasure package.
#
# Copyright (c) 2013-2022 PyMeasure Developers
#
# Permission is hereby granted, free of charge, to any person obtaining a copy
# of this software and associated documentation files (the "Software"), to deal
# in the Software without restriction, including without limitation the rights
# to use, copy, modify, merge, publish, distribute, sublicense, and/or sell
# copies of the Software, and to permit persons to whom the Software is
# furnished to do so, subject to the following conditions:
#
# The above copyright notice and this permission notice shall be included in
# all copies or substantial portions of the Software.
#
# THE SOFTWARE IS PROVIDED "AS IS", WITHOUT WARRANTY OF ANY KIND, EXPRESS OR
# IMPLIED, INCLUDING BUT NOT LIMITED TO THE WARRANTIES OF MERCHANTABILITY,
# FITNESS FOR A PARTICULAR PURPOSE AND NONINFRINGEMENT. IN NO EVENT SHALL THE
# AUTHORS OR COPYRIGHT HOLDERS BE LIABLE FOR ANY CLAIM, DAMAGES OR OTHER
# LIABILITY, WHETHER IN AN ACTION OF CONTRACT, TORT OR OTHERWISE, ARISING FROM,
# OUT OF OR IN CONNECTION WITH THE SOFTWARE OR THE USE OR OTHER DEALINGS IN
# THE SOFTWARE.
#


from time import sleep
from pymeasure.instruments import Instrument
from pymeasure.instruments.validators import (
    strict_discrete_range,
    strict_discrete_set,
    truncated_discrete_set,
    truncated_range,
    pint_validator
)

from io import StringIO
import numpy as np
import pandas as pd
import re
import pint
from pint import UnitRegistry
ureg = UnitRegistry()

class AgilentE4407B(Instrument):
    """Represents the AgilentE4407B Spectrum Analyzer
    and provides a high-level interface for taking scans of
    high-frequency spectrums
    """


<<<<<<< HEAD
    def __init__(self, adapter, name="Agilent E4408B Spectrum Analyzer", **kwargs):
        super().__init__(
            adapter,
            name,
            **kwargs
        )

    # def __init__(self, resourceName, **kwargs):
    #     super().__init__(resourceName, "Agilent E4407B Spectrum Analyzer", **kwargs)
=======
    def __init__(self, resourceName, **kwargs):
        super().__init__(resourceName, "Agilent E4407B Spectrum Analyzer", **kwargs)
        # check if the unit registry is passed in the kwargs
        

>>>>>>> 6a9550fc

    start_frequency = Instrument.control(
        ":SENS:FREQ:STAR?",
        ":SENS:FREQ:STAR %g",
        """ A floating point property that represents the start frequency
        in Hz. This property can be set.
        """,
        
        validator=pint_validator,
        values=[9000, 26500000000],
        # get_process=lambda x: np.float32(re.search("[0-9]+\.[0-9]+", x).group())
        # * np.power(10, int(re.search("\+[0-9]{3}]", x).group())),
        
    )
    
    stop_frequency = Instrument.control(
        ":SENS:FREQ:STOP?",
        ":SENS:FREQ:STOP %g",
        """ A floating point property that represents the stop frequency
        in Hz. This property can be set.
        """,
        validator=pint_validator,
        values=[9000, 26500000000],
        # get_process=lambda x: np.float32(re.search("[0-9]+\.[0-9]+", x).group())
        # * np.power(10, int(re.search("\+([0-9]{3}])", x).group())),
    )

    frequency_step = Instrument.control(
        ":SENS:FREQ:CENT:STEP:INCR?",
        ":SENS:FREQ:CENT:STEP:INCR %g",
        """ A floating point property that represents the frequency step
        in Hz. This property can be set.
        """,
    )
    center_frequency = Instrument.control(
        ":SENS:FREQ:CENT?;",
        ":SENS:FREQ:CENT %g;",
        """ A floating point property that represents the center frequency
        in Hz. This property can be set.
        """,
        validator=pint_validator,
        values=[9000, 26500000000],
<<<<<<< HEAD
        # cast=int,
=======
        cast=(int),
>>>>>>> 6a9550fc
    )

    span = Instrument.control(
        ":SENS:FREQ:SPAN?;",
        ":SENS:FREQ:SPAN %g;",
        """ A floating point property that represents the span
        in Hz. This property can be set.
        """,
    )

    def full_span(self):
        """Sets the span to the full span of the instrument."""
        self.write(":SENS:FREQ:SPAN:FULL")

    def last_span(self):
        """
        A command that sets the span to the previous span.
        """
        self.write(":SENS:FREQ:SPAN:PREV")

    # sweep commands
    frequency_points = Instrument.control(
        ":SENSe:SWEEp:POINts?;",
        ":SENSe:SWEEp:POINts %g;",
        """ An integer property that represents the number of frequency
        points in the sweep. This property can take values from 101 to 8192.
        """,
        validator=truncated_range,
        values=[101, 8192],
        cast=int,
    )
    sweep_time = Instrument.control(
        ":SENS:SWE:TIME?;",
        ":SENS:SWE:TIME %g;",
        """ A floating point property that represents the sweep time
        in seconds. This property can be set.
        """,
    )
    number_of_segments = Instrument.measurement(
        ":SENS:SWEep:SEGMent:COUNT?;",
        """ An integer property that represents the number of segments
        in the sweep. This property is read-only.
        """,
    )
    set_all_segments_sst = Instrument.control(
        ":SENS:SWE:SEGM:DATA? SST;",
        ":SENS:SWE:SEGM:DATA SST,%g;",
        """ A command that sets all the segments of a sweep, at once, with a string.
        format is start, stop, rbw, vbw, points, time
        """,
    )
    set_all_segments_csp = Instrument.control(
        ":SENS:SWE:SEGM:DATA? CSP;",
        ":SENS:SWE:SEGM:DATA CSP,%g;",
        """ A command that sets all the segments of a sweep, at once, with a string.
        format is center, span, rbw, vbw, points, time
        """,
    )
    merge_segments_sst = Instrument.setting(
        ":SENS:SWE:SEGM:DATA:MERge SST %g;",
        """
        A command that merges the data with current the segments of a sweep with a string.
        format is start, stop, rbw, vbw, points, time
        """,
    )
    merge_segments_csp = Instrument.setting(
        ":SENS:SWE:SEGM:DATA:MERge CSP %g;",
        """
        A command that merges the data with current the segments of a sweep with a string.
        format is center, span, rbw, vbw, points, time
        """,
    )

    def delete_segments(self):
        """Deletes all the segmented sweep data."""
        self.write(":SENS:SWE:SEGM:DEL")

    delete_segment = Instrument.setting(
        ":SENS:SWE:SEGM:DEL %g;",
        """
        Deletes the specifed segment of a sweep.""",
    )

    # Sensor commands
    # dectector commands
    resolution_bandwidth = Instrument.control(
        ":SENS:BAND:RES?;",
        ":SENS:BAND:RES %g;",
        """ A floating point property that represents the resolution bandwidth
        in Hz. This property can be set.
        """,
    )
    video_bandwidth = Instrument.control(
        ":SENS:BAND:VID?;",
        ":SENS:BAND:VID %g;",
        """ A floating point property that represents the video bandwidth
        in Hz. This property can be set.
        """,
    )
    resolution_bandwidth_auto = Instrument.control(
        ":SENS:BAND:RES:AUTO?;",
        ":SENS:BAND:RES:AUTO %g;",
        """ A boolean property that represents the resolution bandwidth
        auto mode. This property can be set.
        """,
    )
    video_bandwidth_auto = Instrument.control(
        ":SENS:BAND:VID:AUTO?;",
        ":SENS:BAND:VID:AUTO %g;",
        """ A boolean property that represents the video bandwidth
        auto mode. This property can be set.
        """,
    )
    video_resolution_bandwidth_ratio = Instrument.control(
        ":SENS:BAND:VID:RAT?;",
        ":SENS:BAND:VID:RAT %g;",
        """ A floating point property that represents the video to resolution
        bandwidth ratio. This property can be set.
        """,
    )
    video_resolution_bandwidth_ratio_auto = Instrument.control(
        ":SENS:BAND:VID:RAT:AUTO?;",
        ":SENS:BAND:VID:RAT:AUTO %g;",
        """ A boolean property that represents the video to resolution
        bandwidth ratio auto mode. This property can be set.
        """,
    )
    detector_auto = Instrument.control(
        ":SENS:DET:AUTO?;",
        ":SENS:DET:AUTO %g;",
        """ A boolean property that represents the detector auto mode.
        This property can be set.
        """,
    )
    detector_type = Instrument.control(
        ":SENS:DET:?;",
        ":SENS:DET %g;",
        """ A string property that represents the detector type.
        This property can be set.
        """,
        validator=strict_discrete_set,
        values=["NEG", "POS", "SAMPL", "AVER", "RMS"],
    )
    average_type = Instrument.control(
        ":SENS:AVER:TYPE?;",
        ":SENS:AVER:TYPE %g;",
        """ A string property that represents the average type. LPOW is log power
        and POW is linear power. This property can be set.
        """,
        validator=strict_discrete_set,
        values=["LPOW", "POW"],
    )

    emi_detector_type = Instrument.control(
        ":SENS:DET:EMI?;",
        ":SENS:DET:EMI %g;",
        """ A string property that represents the detector type.
        This property can be set.
        """,
        validator=strict_discrete_set,
        values=["QPE", "AVER", "OFF"],
    )
    emi_view_type = Instrument.control(
        ":SENS:DET:EMI:VIEW?;",
        ":SENS:DET:EMI:VIEW %g;",
        """ A string property that represents the detector type.
        This property can be set.
        """,
        validator=strict_discrete_set,
        values=["POS", "EMI"],
    )
    qp_detector_gain = Instrument.control(
        ":SENS:POW:QPG?;",
        ":SENS:POW:QPG %g;",
        """ Turn on or off the linear x10 gain stage in the quasi-peak and emi average detector only valid with the emi detector enabled.
        This property can be set.
        """,
        validator=strict_discrete_set,
        values=[0, 1, " ON", "OFF"],
    )
    input_attenuation = Instrument.control(
        ":SENS:POW:ATT?;",
        ":SENS:POW:ATT %g;",
        """ A floating point property that represents the input attenuation
        in dB. This property can be set.
        """,
        validator=truncated_discrete_set,
        values=[0, 5, 10, 15, 20, 25, 30, 35, 40, 45, 50, 55, 60, 65],
    )
    input_attenuation_auto = Instrument.control(
        ":SENS:POW:ATT:AUTO?;",
        ":SENS:POW:ATT:AUTO %g;",
        """ A boolean property that represents the input attenuation
        auto mode. This property can be set.
        """,
    )
    max_mixer_power = Instrument.control(
        ":SENS:POW:MIX:RANG?;",
        ":SENS:POW:MIX:RANG %g;",
        """ A floating point property that represents the maximum mixer power
        in dBm. This property can be set.
        """,
    )

    # Measurement commands
    def measure_off(self):
        """A Command that deactivates the instrument measurement function."""
        self.write(":CONF:SAN")
   
   
    def channel_power (self):
        """ A Command that activates the instrument Channel Power Function."""
        self.write(":CONF:CHP"),
    
    channel_power_average_count = Instrument.control(
        "SENS:CHP:AVER:COUNT?;",
        "SENS:CHP:AVER:COUNT %g;",
        """ A Command that sets the number of averages for the channel power function.""",
        Validator=truncated_discrete_set,
        values=[1, 1000],
    )
    channel_power_average_state = Instrument.control(
        "SENS:CHP:AVER:STATE?;",
        "SENS:CHP:AVER:STATE %s;",
        """ A Command that sets the state of the channel power averaging function.""",
        Validator=joined_v,
        values=[["ON","OFF"],range(2)],
    )
    channel_power_average_mode = Instrument.control(
        "SENS:CHP:AVER:TCON?;",
        "SENS:CHP:AVER:TCON %g;",
        """ A Command that sets the type of averaging for the channel power function.
        AVG Mode EXP - each successive data acquisition after the average count is reached is exponentially weighted.
        and combined with the existing average. EXP averaging weights new data more than old data.
        
        AVG Mode Repeat (REP) - After reaching the average count all previous data is cleared and the average count is set back to 1.""",
        Validator=strict_discrete_set,
        values=["EXP","REP"],
    )
    channel_power_integration_bandwidth = Instrument.control(
        "CHP:BAND:INT?;",
        "CHP:BAND:INT %g;",
        """ A Command that sets the integration bandwidth for the channel power function.""",
    )
    channel_power_span = Instrument.control(
        "SENS:CHP:FREQ:SPAN?;",
        "SENS:CHP:FREQ:SPAN %g;",
        """ A Command that sets the span for the channel power function.""",
    )

    def OBW (self):
        self.write(":CONF:OBW"),
        """ A Command that activates the instrument Occupied Bandwidth Function.""",
    
    OBW_average_count = Instrument.control(
        "SENS:OBW:AVER:COUNT?;",
        "SENS:OBW:AVER:COUNT %g;",
        """ A Command that sets the number of averages for the Occupied Bandwidth function.""",
        Validator=truncated_discrete_set,
        values=[1, 1000],
        )
    
    OBW_average_state = Instrument.control(
        "SENS:OBW:AVER:STATE?;",
        "SENS:OBW:AVER:STATE %g;",
        """ A Command that sets the state of the Occupied Bandwidth averaging function.""",
        Validator=strict_discrete_set,
        values=["ON","OFF",0, 1],
        )

    OBW_average_mode = Instrument.control(
        "SENS:OBW:AVER:TCON?;",
        "SENS:OBW:AVER:TCON %g;",
         """ A Command that sets the type of averaging for the channel power function.
        AVG Mode EXP - each successive data acquisition after the average count is reached is exponentially weighted.
        and combined with the existing average. EXP averaging weights new data more than old data.
        
        AVG Mode Repeat (REP) - After reaching the average count all previous data is cleared and the average count is set back to 1.""",
        Validator=strict_discrete_set,
        values=["EXP","REP"],
        )
    
    OBW_max_hold = Instrument.control(
        "SENS:OBW:MAXHOLD?;",
        "SENS:OBW:MAXHOLD %g;",
        """ A Command that sets the state of the Occupied Bandwidth maximum hold function.""",
        Validator=strict_discrete_set,
        values=["ON","OFF",0, 1],
        )

    OBW_power_percent = Instrument.control(
        "SENS:OBW:POW:PERCENT?;",
        "SENS:OBW:POW:PERCENT %g;",
        """ A Command that sets the percentage of the power that the Occupied Bandwidth is measured from
        1% to 99%.""",
        Validator=truncated_discrete_set,
        values=[1, 99],
        )
    
    OBW_span = Instrument.control(
        "SENS:OBW:SPAN?;",
        "SENS:OBW:SPAN %g;",
        """ A Command that sets the span for the Occupied Bandwidth function.""",
        )
    
    OBW_xdB = Instrument.control(
        "SENS:OBW:XDB?;",
        "SENS:OBW:XDB %g;",
        """ A Command that sets the level of the Occupied Bandwidth function.
        Range -100.0 dB to -0.1 dB.""",
        Validator=truncated_discrete_set,
        values=[-100.0, -0.1],
        )

    




    # system commands

    def reset(self):
        """
        A command that resets the instrument.
        """
        self.write("*RST")

    def preset(self):
        """Reset the instrument to the preset conditions."""
        self.write("SYST:PRES")

    def persistant_reset(self):
        """Reset the instrument persistant state vakues to there factory defaults."""
        self.write("SYST:PRES:PERS")

    def save_user_preset(self):
        """Save the current instrument state as a user preset."""
        self.write("SYST:PRES:USER:SAVE")

    def abort(self):
        """
        A command that aborts the sweep or measurement in progress.
        """
        self.write("ABOR")

    def hardware_configuration(self):
        """
        A command that returns information about the current hardware in the instrument.
        """
        self.write("SYS:CONF:HARD?")

    def system_configuration(self):
        """
        A command that returns information about the configuration in the instrument.
        """
        self.write("SYS:CONF:SYST?")

    recall = Instrument.setting(
        "*RCL %g;",
        """Recall the instrument state from specified memory resgister.""",
        validator=strict_discrete_range,
        values=[2, 30],
    )
    SAVE = Instrument.setting(
        "*SAV %g;",
        """Save the instrument state to specified memory register.""",
        validator=strict_discrete_range,
        values=[2, 30],
    )

    time = Instrument.control(
        ":SENS:SWE:TIME?;",
        ":SENS:SWE:TIME %g;",
        """Set the real time clock of the instrument. <hours>,<minutes>,<seconds>""",
    )

    date = Instrument.control(
        "SYS:DATE?;",
        "SYS:DATE %g;",
        """Set the date of the instrument. <year>,<month>,<day> ####,##,##""",
    )

    error_queue = Instrument.measurement(
        ":SYST:ERR?;",
        """A string property that returns the error queue of the instrument.
        """,
    )

    options = Instrument.measurement(
        "SYS:OPT?;",
        """A string property that returns the options of the instrument.
        """,
    )

    preset_type = Instrument.setting(
        ":SYST:PRES:TYPE %g;",
        """ A string property that represents the preset type.
         can be set to FACT, USER, or MODE.
         """,
        validator=strict_discrete_set,
        values=["FACT", "USER", "MODE"],
    )
    # Calibration commands
    align_all = Instrument.control(
        ":CAL:ALL?;",
        ":CAL:ALL;",
        """align all the circuits of the instrument.
        requires cable to be connected from amot ref out
        """,
    )

    align_rf = Instrument.control(
        ":CAL:RF?;",
        ":CAL:RF;",
        """align the rf circuits of the instrument.
        requires cable to be connected from amot ref out
        """,
    )

    auto_rf_align = Instrument.control(
        ":CAL:AUTO:MODE?;",
        ":CAL:AUTO:MODE %g;",
        """ Detemines whether or not the RF alignment is included in the auto calibration.""",
        validator=strict_discrete_set,
        values=["ALL", "NRF"],
    )

    auto_align = Instrument.control(
        ":CAL:AUTO?;",
        ":CAL:AUTO %g;",
        """ Turns auto alignment on or off.""",
        validator=strict_discrete_set,
        values=["ON", "OFF", 0, 1],
    )
    # configuration commands
    # display commands
    viewing_angle = Instrument.control(
        ":DISP:ANGL?;",
        ":DISP:ANGL %g;",
        """ A property that changes the veiwing angle of the instrument.""",
        validator=strict_discrete_range,
        values=[1, 7],
    )

    display_time_format = Instrument.control(
        ":DISP:ANN:CLOCK:DATE:FORMAT?;",
        ":DISP:ANN:CLOCK:DATE:FORMAT %g;",
        """ A property that represents the date format of the instrument.""",
        validator=strict_discrete_set,
        values=["MDY", "DMY"],
    )

    display_time = Instrument.control(
        ":DISP:ANN:CLOCK?;",
        ":DISP:ANN:CLOCK %g;",
        """Turn off or on the time display on the instrument.""",
        validator=strict_discrete_set,
        values=["ON", "OFF", 0, 1],
    )

    display_title = Instrument.control(
        ":DISP:ANN:TITLE:DATA?;",
        ":DISP:ANN:TITLE:DATA %g;",
        """Set the text of the title display on the instrument.""",
    )

    display = Instrument.setting(
        ":DISP:ENABLE %g;",
        """Turn off or on the display on the instrument.""",
        validator=strict_discrete_set,
        values=["ON", "OFF", 0, 1],
    )
    # Mesurement commands
    # Fetch commands
    # Mass memory commands
    catalog = Instrument.measurement(
        ":MMEM:CAT? %g;",
        """A command that returns the list of mass memory files in specified drive.""",
        validator=strict_discrete_set,
        values=["A:", "C:"],
    )

    def copy_file(self, source, destination):
        """
        A command that copies a file to another.
        """
        self.write(":MMEM:COPY %s,%s" % (source, destination))
        
    def send_file(self, filename, data_block):
        """
        A command that sends a file to the instrument.
        """
        self.write(f":MMEM:DATA {filename},{data_block}")

    def recive_file (self, filename):
        
        return self.adapter.connection.query_binary_values(
                f":MMEM:DATA? \"{filename}\";",
                datatype="s",
                container=bytes,
            )
        

    delet_file = Instrument.setting(
        ":MMEM:DEL \"%s\";",
        """A command that deletes a file from the mass memory.""",
    )

    save_screen = Instrument.setting(
        ":MMEM:STOR:SCR \"%s\" ;",
        """Save the current screen to the specified mass memory. eg C:myscreen.gif""",
    )
   
    full_screen = Instrument.setting(
        ":DISP:FSCR %g ;",
        """ Turn full screen OFF or ON""",
        validator=strict_discrete_set,
        values=["ON", "OFF", 0, 1],
        )

    screen_annotation = Instrument.setting(
        ":DISP:ANN:DATA %s ;",
        """ Set the annotation on the screen""",
    )

    def get_screen(self, annotation=None):
        """
        A command that returns the contents of the screen.
        """
<<<<<<< HEAD
        self.save_screen("C:temp.gif")
        data = self.recive_file("C:temp.gif")
        self.delet_file("C:temp.gif")
=======
        if annotation is not None:
            self.screen_annotation = annotation
        
        pic = "C:\\TEMP.GIF" # path must be less than a certain amount of characters
        self.full_screen = "ON"
        self.save_screen = pic
        data = self.recive_file (pic)
        self.delet_file = pic
        self.full_screen = "OFF"
>>>>>>> 6a9550fc
        return data

    # Format commands
    byte_order = Instrument.control(
        ":FORM:BORD?;",
        ":FORM:BORD %g;",
        """ A property that controls the binary data byte order for transfer.""",
        validator=strict_discrete_set,
        values=["NORM", "SWAP"],
    )

    num_format = Instrument.control(
        ":FORM:DATA?;",
        ":FORM:DATA %g;",
        """ A property that controls the numerical data format for transfer.""",
        validator=strict_discrete_set,
        values=["ASC", "ASCII", "INT,32", "REAL,32", "REAL,64"],
    )
    # hard copy commands
    # initaite commands
    # input commands
    # unit commands
    measure_units = Instrument.control(
        ":UNIT:POW?;",
        ":UNIT:POW %g;",
        """ A property that controls the units Y Axis Unit of the Instrument.
        The available units are DBM, DBMV, DBUV, V, W, DVUA, A.""",
        validator=strict_discrete_set,
        values=["DBM", "DBMV", "DBUV", "V", "W","DVUA","A"],
    )
    # trigger commands
    trigger_source = Instrument.control(
        ":TRIG:SOUR?;",
        ":TRIG:SOUR %g;",
        """ A property that controls the trigger source.
        IMM = Free Run, VID = Video, LINE = Line, EXT = External
        If external is selected, need to set slope""",
        validator=strict_discrete_set,
        values=["IMM", "VID", "LINE", "EXT"],
    )

    video_trigger_level = Instrument.control(
        ":TRIG:VID:LEV?;",
        ":TRIG:VID:LEV %g;",
        """ A property that controls the video trigger level.""",
    )

    external_slope = Instrument.control(
        ":TRIG:EXT:SLOP?;",
        ":TRIG:EXT:SLOP %g;",
        """ A property that controls the external trigger slope.
        POS = Positive, NEG = Negative
        """,
        validator=strict_discrete_set,
        values=["POS", "NEG"],
    )

    # trace commands

    def copy_trace(self, source, destination):
        """Copy a trace from one trace to another."""
        source = strict_discrete_set(source, [1, 2, 3])
        destination = strict_discrete_set(destination, [1, 2, 3])
        self.write(f":COPY:TRAC TRACE{source},TRACE{destination}")

    # def transfer_trace(self, destination, trace_data):
    #     """Transfer a trace from the controller to the instrument."""

    #     destination = strict_discrete_set(destination, [1,2 , 3,])
    #     self.write(f":TRAC TRACE{source})

    def get_trace(self, trace):
        """Get a trace from the instrument."""
        trace = strict_discrete_set(trace, [1, 2, 3])
        return self.ask(f":TRAC? TRACE{trace}")

    get_raw_trace = Instrument.measurement(
        ":TRAC? rawtrace;",
        """Get raw trace from the instrument.""",
    )
    peaks = Instrument.measurement(
        ":TRAC:MATH:PEAK?;",
        """Get peaks from the instrument.""",
    )
    peaks_number = Instrument.measurement(
        ":TRAC:MATH:PEAK:POIN?;",
        """Get the number of peaks from the instrument.""",
    )
    peak_sorting = Instrument.control(
        ":TRAC:MATH:PEAK:SORT?;",
        ":TRAC:MATH:PEAK:SORT %g;",
        """ determine werther to sort peaks by frequency or amplitude""",
        validator=strict_discrete_set,
        values=["FREQ", "AMPL"],
    )
    peak_threshold = Instrument.control(
        ":TRAC:MATH:PEAK:THRES?;",
        ":TRAC:MATH:PEAK:THRES %g;",
        """ determine werther to sort peaks by frequency or amplitude""",
        validator=strict_discrete_set,
        values=["FREQ", "AMPL"],
    )
    peak_width = Instrument.control(
        ":TRAC:MATH:PEAK:WID?;",
        ":TRAC:MATH:PEAK:WID %g;",
        """ determine werther to sort peaks by frequency or amplitude""",
        validator=strict_discrete_set,
        values=["FREQ", "AMPL"],
    )
    peak_width_units = Instrument.control(
        ":TRAC:MATH:PEAK:WID:UNIT?;",
        ":TRAC:MATH:PEAK:WID:UNIT %g;",
        """ determine werther to sort peaks by frequency or amplitude""",
        validator=strict_discrete_set,
        values=["POINTS", "SECONDS"],
    )
    peak_width_type = Instrument.control(
        ":TRAC:MATH:PEAK:WID:TYPE?;",
        ":TRAC:MATH:PEAK:WID:TYPE %g;",
        """ determine werther to sort peaks by frequency or amplitude""",
        validator=strict_discrete_set,
        values=["PEAK", "RMS"],
    )
    peak_width_type = Instrument.control(
        ":TRAC:MATH:PEAK:WID:TYPE?;",
        ":TRAC:MATH:PEAK:WID:TYPE %g;",
        """ determine werther to sort peaks by frequency or amplitude""",
        validator=strict_discrete_set,
        values=["PEAK", "RMS"],
    )

    @property
    def frequencies(self):
        """Returns a numpy array of frequencies in Hz that
        correspond to the current settings of the instrument.
        """
        return np.linspace(
            self.start_frequency,
            self.stop_frequency,
            int(self.frequency_points),
        )

    def trace(self, number=1):
        """Returns a numpy array of the data for a particular trace
        based on the trace number (1, 2, or 3).
        """
        
        self.write(":FORMat:TRACe:DATA ASCII")

        sleep(0.1)
        data = np.loadtxt(
            StringIO(re.sub("#\\d*  ", "", self.ask(":TRACE:DATA? TRACE%d " % number))),
            delimiter=",",
            dtype=np.float64,
        )
        return data

    def trace_df(self, number=1):
        """Returns a pandas DataFrame containing the frequency
        and peak data for a particular trace, based on the
        trace number (1, 2, or 3).
        """
        return pd.DataFrame(
            {
                "Frequency (Hz)": self.frequencies,
                "Peak (dB)": self.trace(number),
            }
        )<|MERGE_RESOLUTION|>--- conflicted
+++ resolved
@@ -48,23 +48,11 @@
     """
 
 
-<<<<<<< HEAD
-    def __init__(self, adapter, name="Agilent E4408B Spectrum Analyzer", **kwargs):
-        super().__init__(
-            adapter,
-            name,
-            **kwargs
-        )
-
-    # def __init__(self, resourceName, **kwargs):
-    #     super().__init__(resourceName, "Agilent E4407B Spectrum Analyzer", **kwargs)
-=======
     def __init__(self, resourceName, **kwargs):
         super().__init__(resourceName, "Agilent E4407B Spectrum Analyzer", **kwargs)
         # check if the unit registry is passed in the kwargs
         
 
->>>>>>> 6a9550fc
 
     start_frequency = Instrument.control(
         ":SENS:FREQ:STAR?",
@@ -107,11 +95,7 @@
         """,
         validator=pint_validator,
         values=[9000, 26500000000],
-<<<<<<< HEAD
         # cast=int,
-=======
-        cast=(int),
->>>>>>> 6a9550fc
     )
 
     span = Instrument.control(
@@ -641,11 +625,6 @@
         """
         A command that returns the contents of the screen.
         """
-<<<<<<< HEAD
-        self.save_screen("C:temp.gif")
-        data = self.recive_file("C:temp.gif")
-        self.delet_file("C:temp.gif")
-=======
         if annotation is not None:
             self.screen_annotation = annotation
         
@@ -655,7 +634,6 @@
         data = self.recive_file (pic)
         self.delet_file = pic
         self.full_screen = "OFF"
->>>>>>> 6a9550fc
         return data
 
     # Format commands
